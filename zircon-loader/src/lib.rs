--- conflicted
+++ resolved
@@ -12,7 +12,7 @@
     alloc::{boxed::Box, sync::Arc, vec::Vec},
     kernel_hal::GeneralRegs,
     xmas_elf::ElfFile,
-    zircon_object::{dev::*, ipc::*, object::*, task::*, util::elf_loader::*, vm::*},
+    zircon_object::{ipc::*, object::*, task::*, util::elf_loader::*, vm::*, resource::*},
     zircon_syscall::Syscall,
 };
 
@@ -142,15 +142,9 @@
     let constants: [u8; 112] = unsafe { core::mem::transmute(kernel_hal::vdso_constants()) };
     vdso_vmo.write(VDSO_CONSTANT_BASE, &constants).unwrap();
     vdso_vmo.set_name("vdso/full");
-<<<<<<< HEAD
     let vdso_test1 = vdso_vmo.create_child(false, 0, vdso_vmo.len()).unwrap();
     vdso_test1.set_name("vdso/test1");
     let vdso_test2 = vdso_vmo.create_child(false, 0, vdso_vmo.len()).unwrap();
-=======
-    let vdso_test1 = vdso_vmo.create_child(false, false, 0, vdso_vmo.len());
-    vdso_test1.set_name("vdso/test1");
-    let vdso_test2 = vdso_vmo.create_child(false, false, 0, vdso_vmo.len());
->>>>>>> eff63cef
     vdso_test2.set_name("vdso/test2");
     handles[K_FIRSTVDSO] = Handle::new(vdso_vmo, Rights::DEFAULT_VMO | Rights::EXECUTE);
     handles[K_FIRSTVDSO + 1] = Handle::new(vdso_test1, Rights::DEFAULT_VMO | Rights::EXECUTE);
