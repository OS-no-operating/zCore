[package]
name = "kernel-hal-bare"
version = "0.1.0"
authors = ["Runji Wang <wangrunji0408@163.com>"]
edition = "2018"
description = "Kernel HAL implementation for bare metal environment."

# See more keys and their definitions at https://doc.rust-lang.org/cargo/reference/manifest.html

[dependencies]
log = "0.4"
spin = "0.5"
git-version = "0.3"
executor = { git = "https://github.com/rcore-os/executor.git", rev = "a2d02ee9" }
trapframe = "0.6.0"
kernel-hal = { path = "../kernel-hal" }
naive-timer = "0.1.0"
lazy_static = { version = "1.4", features = ["spin_no_std" ] }

[target.'cfg(target_arch = "x86_64")'.dependencies]
<<<<<<< HEAD
x86_64 = "0.11"
uart_16550 = "=0.2.7"
=======
x86_64 = "0.12"
uart_16550 = { version = "0.2.9", features = ["nightly"] }
>>>>>>> 6909d567
raw-cpuid = "8.0"
pc-keyboard = "0.5"
apic = { git = "https://github.com/rcore-os/apic-rs", rev = "fb86bd7" }
x86-smpboot = { git = "https://github.com/rcore-os/x86-smpboot", rev = "43ffedf" }
rcore-console = { git = "https://github.com/rcore-os/rcore-console", default-features = false, rev = "a980897b" }
acpi = "1.1"

[target.'cfg(any(target_arch = "riscv32", target_arch = "riscv64"))'.dependencies]
riscv = { git = "https://github.com/rcore-os/riscv", features = ["inline-asm"], rev = "c62af46" }<|MERGE_RESOLUTION|>--- conflicted
+++ resolved
@@ -18,13 +18,8 @@
 lazy_static = { version = "1.4", features = ["spin_no_std" ] }
 
 [target.'cfg(target_arch = "x86_64")'.dependencies]
-<<<<<<< HEAD
-x86_64 = "0.11"
-uart_16550 = "=0.2.7"
-=======
 x86_64 = "0.12"
 uart_16550 = { version = "0.2.9", features = ["nightly"] }
->>>>>>> 6909d567
 raw-cpuid = "8.0"
 pc-keyboard = "0.5"
 apic = { git = "https://github.com/rcore-os/apic-rs", rev = "fb86bd7" }
