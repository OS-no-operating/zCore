--- conflicted
+++ resolved
@@ -91,7 +91,7 @@
             _counter: CountHelper::new(),
             inner: VMObjectPaged::new(pages, user_id),
         })
-     }
+    }
 
     /// Create a new VMO representing a piece of contiguous physical memory.
     ///
@@ -209,15 +209,12 @@
         const CONTIGUOUS    = 1 << 6;
     }
 }
-<<<<<<< HEAD
-=======
 
 #[derive(PartialEq, Eq, Clone, Copy)]
 pub enum RangeChangeOp {
     Unmap,
     RemoveWrite,
 }
->>>>>>> 844d4e8a
 
 #[cfg(test)]
 mod tests {
