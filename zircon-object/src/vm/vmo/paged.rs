--- conflicted
+++ resolved
@@ -453,13 +453,14 @@
     }
 
     fn pin(&self, offset: usize, len: usize) -> ZxResult {
-        { // if_slice_do needs inner.lock, so we should release it after pre-check
+        {
+            // if_slice_do needs inner.lock, so we should release it after pre-check
             let inner = self.inner.lock();
             if offset as usize > inner.size || len > inner.size - (offset as usize) {
                 return Err(ZxError::OUT_OF_RANGE);
             }
             if len == 0 {
-                return Ok(())
+                return Ok(());
             }
         }
         if let Some(res) = self.if_slice_do(offset, |inner| {
@@ -474,13 +475,13 @@
         let mut inner = self.inner.lock();
         let start_page = offset / PAGE_SIZE;
         let end_page = pages(offset + len);
-        for i in start_page .. end_page {
+        for i in start_page..end_page {
             let frame = inner.frames.get(&i).unwrap();
             if frame.pin_count == VM_PAGE_OBJECT_MAX_PIN_COUNT {
                 return Err(ZxError::UNAVAILABLE);
             }
         }
-        for i in start_page .. end_page {
+        for i in start_page..end_page {
             inner.frames.get_mut(&i).unwrap().pin_count += 1;
             inner.pin_count += 1;
         }
@@ -494,7 +495,7 @@
                 return Err(ZxError::OUT_OF_RANGE);
             }
             if len == 0 {
-                return Ok(())
+                return Ok(());
             }
         }
         if let Some(res) = self.if_slice_do(offset, |inner| {
@@ -986,13 +987,10 @@
         self.size = new_size;
     }
 
-<<<<<<< HEAD
     // TODO: for vmo_create_contiguous
     fn is_contiguous(&self) -> bool {
         self.contiguous
     }
-=======
->>>>>>> 4090fccb
 
     fn clear_invalild_mappings(&mut self) {
         self.mappings.drain_filter(|x| x.strong_count() == 0);
