#![allow(dead_code)]

use {
    super::*, crate::ipc::*, crate::object::*, alloc::sync::Arc, alloc::vec, alloc::vec::Vec,
    core::mem::size_of, core::time::Duration, futures::channel::oneshot, futures::pin_mut,
    kernel_hal::UserContext, spin::Mutex,
};

/// Kernel-owned exception channel endpoint.
pub struct Exceptionate {
    type_: ExceptionChannelType,
    inner: Mutex<ExceptionateInner>,
}

struct ExceptionateInner {
    channel: Option<Arc<Channel>>,
    thread_rights: Rights,
    process_rights: Rights,
    shutdowned: bool,
}

impl Exceptionate {
    /// Create an `Exceptionate`.
    pub fn new(type_: ExceptionChannelType) -> Arc<Self> {
        Arc::new(Exceptionate {
            type_,
            inner: Mutex::new(ExceptionateInner {
                channel: None,
                thread_rights: Rights::empty(),
                process_rights: Rights::empty(),
                shutdowned: false,
            }),
        })
    }

<<<<<<< HEAD
=======
    /// Shutdown the exceptionate.
>>>>>>> 171338b4
    pub fn shutdown(&self) {
        let mut inner = self.inner.lock();
        inner.channel.take();
        inner.shutdowned = true;
    }

<<<<<<< HEAD
=======
    /// Create an exception channel endpoint for user.
>>>>>>> 171338b4
    pub fn create_channel(
        &self,
        thread_rights: Rights,
        process_rights: Rights,
    ) -> ZxResult<Arc<Channel>> {
        let mut inner = self.inner.lock();
        if inner.shutdowned {
            return Err(ZxError::BAD_STATE);
        }
        if let Some(channel) = inner.channel.as_ref() {
            if channel.peer().is_ok() {
                // already has a valid channel
                return Err(ZxError::ALREADY_BOUND);
            }
        }
        let (sender, receiver) = Channel::create();
        inner.channel.replace(sender);
        inner.process_rights = process_rights;
        inner.thread_rights = thread_rights;
        Ok(receiver)
    }

<<<<<<< HEAD
    pub fn has_channel(&self) -> bool {
=======
    pub(super) fn has_channel(&self) -> bool {
>>>>>>> 171338b4
        let mut inner = self.inner.lock();
        if let Some(channel) = inner.channel.as_ref() {
            if channel.peer().is_ok() {
                return true;
            } else {
                inner.channel.take();
            }
        }
        false
    }

<<<<<<< HEAD
=======
    /// Send exception to the user-owned endpoint.
>>>>>>> 171338b4
    pub fn send_exception(&self, exception: &Arc<Exception>) -> ZxResult<oneshot::Receiver<()>> {
        debug!(
            "Exception: {:?} ,try send to {:?}",
            exception.type_, self.type_
        );
        let mut inner = self.inner.lock();
        let channel = inner.channel.as_ref().ok_or(ZxError::NEXT)?;
        let info = ExceptionInfo {
            pid: exception.thread.proc().id(),
            tid: exception.thread.id(),
            type_: exception.type_,
            padding: Default::default(),
        };
        let (sender, receiver) = oneshot::channel::<()>();
        let object = ExceptionObject::create(exception.clone(), sender);
        let handle = Handle::new(object, Rights::DEFAULT_EXCEPTION);
        let msg = MessagePacket {
            data: info.pack(),
            handles: vec![handle],
        };
        exception.set_rights(inner.thread_rights, inner.process_rights);
        channel.write(msg).map_err(|err| {
            if err == ZxError::PEER_CLOSED {
                inner.channel.take();
                return ZxError::NEXT;
            }
            err
        })?;
        Ok(receiver)
    }
}

#[repr(C)]
<<<<<<< HEAD
pub struct ExceptionInfo {
    pub pid: KoID,
    pub tid: KoID,
    pub type_: ExceptionType,
    pub padding: u32,
=======
struct ExceptionInfo {
    pid: KoID,
    tid: KoID,
    type_: ExceptionType,
    padding: u32,
>>>>>>> 171338b4
}

impl ExceptionInfo {
    #[allow(unsafe_code)]
    pub fn pack(&self) -> Vec<u8> {
        let buf: [u8; size_of::<ExceptionInfo>()] = unsafe { core::mem::transmute_copy(self) };
        Vec::from(buf)
    }
}

/// The common header of all exception reports.
#[repr(C)]
#[derive(Clone)]
pub struct ExceptionHeader {
    /// The actual size, in bytes, of the report (including this field).
    pub size: u32,
    /// The type of the exception.
    pub type_: ExceptionType,
}

/// Data associated with an exception (siginfo in linux parlance)
/// Things available from regsets (e.g., pc) are not included here.
/// For an example list of things one might add, see linux siginfo.
#[allow(missing_docs)]
#[cfg(target_arch = "x86_64")]
#[repr(C)]
#[derive(Default, Clone)]
pub struct ExceptionContext {
    pub vector: u64,
    pub err_code: u64,
    pub cr2: u64,
}

/// Data associated with an exception (siginfo in linux parlance)
/// Things available from regsets (e.g., pc) are not included here.
/// For an example list of things one might add, see linux siginfo.
#[allow(missing_docs)]
#[cfg(target_arch = "aarch64")]
#[repr(C)]
#[derive(Default, Clone)]
pub struct ExceptionContext {
    pub esr: u32,
    pub padding1: u32,
    pub far: u64,
    pub padding2: u64,
}

impl ExceptionContext {
    #[cfg(target_arch = "x86_64")]
    fn from_user_context(cx: &UserContext) -> Self {
        ExceptionContext {
            vector: cx.trap_num as u64,
            err_code: cx.error_code as u64,
            cr2: kernel_hal::fetch_fault_vaddr() as u64,
        }
    }
    #[cfg(target_arch = "aarch64")]
    fn from_user_context(_cx: &UserContext) -> Self {
        unimplemented!()
    }
}

/// Data reported to an exception handler for most exceptions.
#[repr(C)]
#[derive(Clone)]
pub struct ExceptionReport {
    /// The common header of all exception reports.
    pub header: ExceptionHeader,
    /// Exception-specific data.
    pub context: ExceptionContext,
}

impl ExceptionReport {
    fn new(type_: ExceptionType, cx: Option<&UserContext>) -> Self {
        ExceptionReport {
            header: ExceptionHeader {
                type_,
                size: core::mem::size_of::<ExceptionReport>() as u32,
            },
            context: cx
                .map(ExceptionContext::from_user_context)
                .unwrap_or_default(),
        }
    }
}

/// Type of exception
#[allow(missing_docs)]
#[repr(u32)]
#[derive(Copy, Clone, Debug)]
pub enum ExceptionType {
    General = 0x008,
    FatalPageFault = 0x108,
    UndefinedInstruction = 0x208,
    SoftwareBreakpoint = 0x308,
    HardwareBreakpoint = 0x408,
    UnalignedAccess = 0x508,
    // exceptions generated by kernel instead of the hardware
    Synth = 0x8000,
    ThreadStarting = 0x8008,
    ThreadExiting = 0x8108,
    PolicyError = 0x8208,
    ProcessStarting = 0x8308,
}

/// Type of the exception channel
#[allow(missing_docs)]
#[repr(u32)]
#[derive(Copy, Clone, Debug, PartialEq)]
pub enum ExceptionChannelType {
    None = 0,
    Debugger = 1,
    Thread = 2,
    Process = 3,
    Job = 4,
    JobDebugger = 5,
}

/// This will be transmitted to registered exception handlers in userspace
/// and provides them with exception state and control functionality.
/// We do not send exception directly since it's hard to figure out
/// when will the handle close.
pub struct ExceptionObject {
    base: KObjectBase,
    exception: Arc<Exception>,
    close_signal: Option<oneshot::Sender<()>>,
}

impl_kobject!(ExceptionObject);

impl ExceptionObject {
    /// Create an `ExceptionObject`.
    fn create(exception: Arc<Exception>, close_signal: oneshot::Sender<()>) -> Arc<Self> {
        Arc::new(ExceptionObject {
            base: KObjectBase::new(),
            exception,
            close_signal: Some(close_signal),
        })
    }
    /// Get the exception.
    pub fn get_exception(&self) -> &Arc<Exception> {
        &self.exception
    }
}

impl Drop for ExceptionObject {
    fn drop(&mut self) {
        self.close_signal
            .take()
            .and_then(|signal| signal.send(()).ok());
    }
}

/// An Exception represents a single currently-active exception.
pub struct Exception {
    thread: Arc<Thread>,
    type_: ExceptionType,
    report: ExceptionReport,
    inner: Mutex<ExceptionInner>,
}

struct ExceptionInner {
    current_channel_type: ExceptionChannelType,
    // Task rights copied from Exceptionate
    thread_rights: Rights,
    process_rights: Rights,
    handled: bool,
    second_chance: bool,
}

impl Exception {
    /// Create an `Exception`.
    pub fn create(
        thread: Arc<Thread>,
        type_: ExceptionType,
        cx: Option<&UserContext>,
    ) -> Arc<Self> {
        Arc::new(Exception {
            thread,
            type_,
            report: ExceptionReport::new(type_, cx),
            inner: Mutex::new(ExceptionInner {
                current_channel_type: ExceptionChannelType::None,
                thread_rights: Rights::DEFAULT_THREAD,
                process_rights: Rights::DEFAULT_PROCESS,
                handled: false,
                second_chance: false,
            }),
        })
    }
    /// Handle the exception. The return value indicate if the thread is exited after this.
    /// Note that it's possible that this may returns before exception was send to any exception channel
    /// This happens only when the thread is killed before we send the exception
    pub async fn handle(self: &Arc<Self>, fatal: bool) -> bool {
        self.handle_with_exceptionates(fatal, ExceptionateIterator::new(self), false)
            .await
    }

    /// Same as handle, but use a customed iterator
    /// If first_only is true, this will only send exception to the first one that received the exception
    /// even when the exception is not handled
    pub async fn handle_with_exceptionates(
        self: &Arc<Self>,
        fatal: bool,
        exceptionates: impl IntoIterator<Item = Arc<Exceptionate>>,
        first_only: bool,
    ) -> bool {
        self.thread.set_exception(Some(self.clone()));
        let future = self.handle_internal(exceptionates, first_only);
        pin_mut!(future);
        let result: ZxResult = self
            .thread
            .blocking_run(
                future,
                ThreadState::BlockedException,
                Duration::from_nanos(u64::max_value()),
            )
            .await;
        self.thread.set_exception(None);
        if let Err(err) = result {
            if err == ZxError::STOP {
                // We are killed
                return false;
            } else if err == ZxError::NEXT && fatal {
                // Nobody handled the exception, kill myself
                self.thread.proc().exit(TASK_RETCODE_SYSCALL_KILL);
                return false;
            }
        }
        true
    }

    async fn handle_internal(
        self: &Arc<Self>,
        exceptionates: impl IntoIterator<Item = Arc<Exceptionate>>,
        first_only: bool,
    ) -> ZxResult {
        for exceptionate in exceptionates.into_iter() {
            let closed = match exceptionate.send_exception(self) {
                Ok(receiver) => receiver,
                // This channel is not available now!
                Err(ZxError::NEXT) => continue,
                Err(err) => return Err(err),
            };
            self.inner.lock().current_channel_type = exceptionate.type_;
            // If this error, the sender is dropped, and the handle should also be closed.
            closed.await.ok();
            let handled = {
                let mut inner = self.inner.lock();
                inner.current_channel_type = ExceptionChannelType::None;
                inner.handled
            };
            if handled | first_only {
                return Ok(());
            }
        }
        Err(ZxError::NEXT)
    }

    /// Get the exception's thread and thread rights.
    pub fn get_thread_and_rights(&self) -> (Arc<Thread>, Rights) {
        (self.thread.clone(), self.inner.lock().thread_rights)
    }

    /// Get the exception's process and process rights.
    pub fn get_process_and_rights(&self) -> (Arc<Process>, Rights) {
        (self.thread.proc().clone(), self.inner.lock().process_rights)
    }

    /// Get the exception's channel type.
    pub fn get_current_channel_type(&self) -> ExceptionChannelType {
        self.inner.lock().current_channel_type
    }

    /// Get a report of the exception.
    pub fn get_report(&self) -> ExceptionReport {
        self.report.clone()
    }

    /// Get whether closing the exception handle will
    /// finish exception processing and resume the underlying thread.
    pub fn get_state(&self) -> u32 {
        self.inner.lock().handled as u32
    }

<<<<<<< HEAD
=======
    /// Set whether closing the exception handle will
    /// finish exception processing and resume the underlying thread.
>>>>>>> 171338b4
    pub fn set_state(&self, state: u32) -> ZxResult {
        if state > 1 {
            return Err(ZxError::INVALID_ARGS);
        }
        self.inner.lock().handled = state == 1;
        Ok(())
    }

    /// Get whether the debugger gets a 'second chance' at handling the exception
    /// if the process-level handler fails to do so.
    pub fn get_strategy(&self) -> u32 {
        self.inner.lock().second_chance as u32
    }

    /// Set whether the debugger gets a 'second chance' at handling the exception
    /// if the process-level handler fails to do so.
    pub fn set_strategy(&self, strategy: u32) -> ZxResult {
        if strategy > 1 {
            return Err(ZxError::INVALID_ARGS);
        }
        let mut inner = self.inner.lock();
        match inner.current_channel_type {
            ExceptionChannelType::Debugger | ExceptionChannelType::JobDebugger => {
                inner.second_chance = strategy == 1;
                Ok(())
            }
            _ => Err(ZxError::BAD_STATE),
        }
    }

    fn set_rights(&self, thread_rights: Rights, process_rights: Rights) {
        let mut inner = self.inner.lock();
        inner.thread_rights = thread_rights;
        inner.process_rights = process_rights;
    }
}

/// An iterator used to find Exceptionates used while handling the exception
/// This is only used to handle normal exceptions (Architectural & Policy)
/// We can use rust generator instead here but that is somehow not stable
/// Exception handlers are tried in the following order:
/// - process debugger
/// - thread
/// - process
/// - process debugger (in dealing with a second-chance exception)
/// - job (first owning job, then its parent job, and so on up to root job)
struct ExceptionateIterator<'a> {
    exception: &'a Exception,
    state: ExceptionateIteratorState,
}

/// The state used in ExceptionateIterator.
/// Name of options is what to consider next
enum ExceptionateIteratorState {
    Debug(bool),
    Thread,
    Process,
    Job(Arc<Job>),
    Finished,
}

impl<'a> ExceptionateIterator<'a> {
    fn new(exception: &'a Exception) -> Self {
        ExceptionateIterator {
            exception,
            state: ExceptionateIteratorState::Debug(false),
        }
    }
}

impl<'a> Iterator for ExceptionateIterator<'a> {
    type Item = Arc<Exceptionate>;
    fn next(&mut self) -> Option<Self::Item> {
        loop {
            match &self.state {
                ExceptionateIteratorState::Debug(second_chance) => {
                    if *second_chance && !self.exception.inner.lock().second_chance {
                        self.state =
                            ExceptionateIteratorState::Job(self.exception.thread.proc().job());
                        continue;
                    }
                    let proc = self.exception.thread.proc();
                    self.state = if *second_chance {
                        ExceptionateIteratorState::Job(self.exception.thread.proc().job())
                    } else {
                        ExceptionateIteratorState::Thread
                    };
                    return Some(proc.get_debug_exceptionate());
                }
                ExceptionateIteratorState::Thread => {
                    self.state = ExceptionateIteratorState::Process;
                    return Some(self.exception.thread.get_exceptionate());
                }
                ExceptionateIteratorState::Process => {
                    let proc = self.exception.thread.proc();
                    self.state = ExceptionateIteratorState::Debug(true);
                    return Some(proc.get_exceptionate());
                }
                ExceptionateIteratorState::Job(job) => {
                    let parent = job.parent();
                    let result = job.get_exceptionate();
                    self.state = parent.map_or(
                        ExceptionateIteratorState::Finished,
                        ExceptionateIteratorState::Job,
                    );
                    return Some(result);
                }
                ExceptionateIteratorState::Finished => return None,
            }
        }
    }
}

/// This is only used by ProcessStarting exceptions
pub struct JobDebuggerIterator {
    job: Option<Arc<Job>>,
}

impl JobDebuggerIterator {
<<<<<<< HEAD
=======
    /// Create a new JobDebuggerIterator
>>>>>>> 171338b4
    pub fn new(job: Arc<Job>) -> Self {
        JobDebuggerIterator { job: Some(job) }
    }
}

impl Iterator for JobDebuggerIterator {
    type Item = Arc<Exceptionate>;
    fn next(&mut self) -> Option<Self::Item> {
        let result = self.job.as_ref().map(|job| job.get_debug_exceptionate());
        self.job = self.job.as_ref().and_then(|job| job.parent());
        result
    }
}

#[cfg(test)]
mod tests {
    use super::*;

    #[test]
    fn exceptionate_iterator() {
        let parent_job = Job::root();
        let job = parent_job.create_child(0).unwrap();
        let proc = Process::create(&job, "proc", 0).unwrap();
        let thread = Thread::create(&proc, "thread", 0).unwrap();

        let exception = Exception::create(thread.clone(), ExceptionType::Synth, None);
        let mut iterator = ExceptionateIterator::new(&exception);

        assert!(Arc::ptr_eq(
            &iterator.next().unwrap(),
            &proc.get_debug_exceptionate()
        ));
        assert!(Arc::ptr_eq(
            &iterator.next().unwrap(),
            &thread.get_exceptionate()
        ));
        assert!(Arc::ptr_eq(
            &iterator.next().unwrap(),
            &proc.get_exceptionate()
        ));
        assert!(Arc::ptr_eq(
            &iterator.next().unwrap(),
            &job.get_exceptionate()
        ));
        assert!(Arc::ptr_eq(
            &iterator.next().unwrap(),
            &parent_job.get_exceptionate()
        ));
        assert!(iterator.next().is_none());
    }

    #[test]
    fn exceptionate_iterator_second_chance() {
        let parent_job = Job::root();
        let job = parent_job.create_child(0).unwrap();
        let proc = Process::create(&job, "proc", 0).unwrap();
        let thread = Thread::create(&proc, "thread", 0).unwrap();

        let exception = Exception::create(thread.clone(), ExceptionType::Synth, None);
        let mut iterator = ExceptionateIterator::new(&exception);

        assert!(Arc::ptr_eq(
            &iterator.next().unwrap(),
            &proc.get_debug_exceptionate()
        ));
        exception.inner.lock().second_chance = true;
        assert!(Arc::ptr_eq(
            &iterator.next().unwrap(),
            &thread.get_exceptionate()
        ));
        assert!(Arc::ptr_eq(
            &iterator.next().unwrap(),
            &proc.get_exceptionate()
        ));
        assert!(Arc::ptr_eq(
            &iterator.next().unwrap(),
            &proc.get_debug_exceptionate()
        ));
        assert!(Arc::ptr_eq(
            &iterator.next().unwrap(),
            &job.get_exceptionate()
        ));
        assert!(Arc::ptr_eq(
            &iterator.next().unwrap(),
            &parent_job.get_exceptionate()
        ));
        assert!(iterator.next().is_none());
    }

    #[test]
    fn job_debugger_iterator() {
        let parent_job = Job::root();
        let job = parent_job.create_child(0).unwrap();
        let child_job = job.create_child(0).unwrap();
        let _grandson_job = child_job.create_child(0).unwrap();

        let mut iterator = JobDebuggerIterator::new(child_job.clone());

        assert!(Arc::ptr_eq(
            &iterator.next().unwrap(),
            &child_job.get_debug_exceptionate()
        ));
        assert!(Arc::ptr_eq(
            &iterator.next().unwrap(),
            &job.get_debug_exceptionate()
        ));
        assert!(Arc::ptr_eq(
            &iterator.next().unwrap(),
            &parent_job.get_debug_exceptionate()
        ));
        assert!(iterator.next().is_none());
    }

    #[async_std::test]
    async fn exception_handling() {
        let parent_job = Job::root();
        let job = parent_job.create_child(0).unwrap();
        let proc = Process::create(&job, "proc", 0).unwrap();
        let thread = Thread::create(&proc, "thread", 0).unwrap();

        let exception = Exception::create(thread.clone(), ExceptionType::Synth, None);

        // This is used to verify that exceptions are handled in a specific order
        let handled_order = Arc::new(Mutex::new(Vec::<usize>::new()));

        let create_handler = |exceptionate: &Arc<Exceptionate>,
                              should_receive: bool,
                              should_handle: bool,
                              order: usize| {
            let channel = exceptionate
                .create_channel(Rights::DEFAULT_THREAD, Rights::DEFAULT_PROCESS)
                .unwrap();
            let handled_order = handled_order.clone();

            async_std::task::spawn(async move {
                // wait for the channel is ready
                let channel_object: Arc<dyn KernelObject> = channel.clone();
                channel_object
                    .wait_signal(Signal::READABLE | Signal::PEER_CLOSED)
                    .await;

                if !should_receive {
                    // channel should be closed without message
                    let read_result = channel.read();
                    if let Err(err) = read_result {
                        assert_eq!(err, ZxError::PEER_CLOSED);
                    } else {
                        unreachable!();
                    }
                    return;
                }

                // we should get the exception here
                let data = channel.read().unwrap();
                assert_eq!(data.handles.len(), 1);
                let exception = data.handles[0]
                    .object
                    .clone()
                    .downcast_arc::<ExceptionObject>()
                    .unwrap();
                if should_handle {
                    exception.get_exception().set_state(1).unwrap();
                }
                // record the order of the handler used
                handled_order.lock().push(order);
            })
        };

        // proc debug should get the exception first
        create_handler(&proc.get_debug_exceptionate(), true, false, 0);
        // thread should get the exception next
        create_handler(&thread.get_exceptionate(), true, false, 1);
        // here we omit proc to test that we can handle the case that there is none handler
        // job should get the exception and handle it next
        create_handler(&job.get_exceptionate(), true, true, 3);
        // since exception is handled we should not get it from parent job
        create_handler(&parent_job.get_exceptionate(), false, false, 4);

        exception.handle(false).await;

        // terminate handlers by shutdown the related exceptionates
        thread.get_exceptionate().shutdown();
        proc.get_debug_exceptionate().shutdown();
        job.get_exceptionate().shutdown();
        parent_job.get_exceptionate().shutdown();

        // test for the order: proc debug -> thread -> job
        assert_eq!(handled_order.lock().clone(), vec![0, 1, 3]);
    }
}<|MERGE_RESOLUTION|>--- conflicted
+++ resolved
@@ -33,20 +33,14 @@
         })
     }
 
-<<<<<<< HEAD
-=======
     /// Shutdown the exceptionate.
->>>>>>> 171338b4
     pub fn shutdown(&self) {
         let mut inner = self.inner.lock();
         inner.channel.take();
         inner.shutdowned = true;
     }
 
-<<<<<<< HEAD
-=======
     /// Create an exception channel endpoint for user.
->>>>>>> 171338b4
     pub fn create_channel(
         &self,
         thread_rights: Rights,
@@ -69,11 +63,7 @@
         Ok(receiver)
     }
 
-<<<<<<< HEAD
-    pub fn has_channel(&self) -> bool {
-=======
     pub(super) fn has_channel(&self) -> bool {
->>>>>>> 171338b4
         let mut inner = self.inner.lock();
         if let Some(channel) = inner.channel.as_ref() {
             if channel.peer().is_ok() {
@@ -85,10 +75,7 @@
         false
     }
 
-<<<<<<< HEAD
-=======
     /// Send exception to the user-owned endpoint.
->>>>>>> 171338b4
     pub fn send_exception(&self, exception: &Arc<Exception>) -> ZxResult<oneshot::Receiver<()>> {
         debug!(
             "Exception: {:?} ,try send to {:?}",
@@ -122,19 +109,11 @@
 }
 
 #[repr(C)]
-<<<<<<< HEAD
-pub struct ExceptionInfo {
-    pub pid: KoID,
-    pub tid: KoID,
-    pub type_: ExceptionType,
-    pub padding: u32,
-=======
 struct ExceptionInfo {
     pid: KoID,
     tid: KoID,
     type_: ExceptionType,
     padding: u32,
->>>>>>> 171338b4
 }
 
 impl ExceptionInfo {
@@ -420,11 +399,8 @@
         self.inner.lock().handled as u32
     }
 
-<<<<<<< HEAD
-=======
     /// Set whether closing the exception handle will
     /// finish exception processing and resume the underlying thread.
->>>>>>> 171338b4
     pub fn set_state(&self, state: u32) -> ZxResult {
         if state > 1 {
             return Err(ZxError::INVALID_ARGS);
@@ -544,10 +520,7 @@
 }
 
 impl JobDebuggerIterator {
-<<<<<<< HEAD
-=======
     /// Create a new JobDebuggerIterator
->>>>>>> 171338b4
     pub fn new(job: Arc<Job>) -> Self {
         JobDebuggerIterator { job: Some(job) }
     }
